--- conflicted
+++ resolved
@@ -15,9 +15,8 @@
 msgstr ""
 
 #, elixir-format
-<<<<<<< HEAD
 msgid "I come from feature 2!"
-=======
+msgstr ""
+
 msgid "One"
->>>>>>> d5e8581d
 msgstr ""